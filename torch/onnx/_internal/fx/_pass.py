--- conflicted
+++ resolved
@@ -220,10 +220,6 @@
             rule=diagnostics.rules.fx_pass
         )
         # Gather graph information before transform.
-<<<<<<< HEAD
-        old_readable_graph = self.module.print_readable(print_output=False)
-        old_tabular = maybe_fx_graph_tabular(self.module.graph)
-=======
         graph_diff_log_level = logging.DEBUG
         if diagnostic.logger.isEnabledFor(graph_diff_log_level):
             # Cannot use LazyString because the graph may have been mutated at evaluation time.
@@ -234,28 +230,10 @@
             # used since the log level is not enabled.
             old_readable_graph = ""
             old_tabular = ""
->>>>>>> 937cd374
 
         module = self._run(*args, **kwargs)
 
         # Gather graph information after transform.
-<<<<<<< HEAD
-        new_readable_graph = module.print_readable(print_output=False)
-        new_tabular = maybe_fx_graph_tabular(module.graph)
-
-        graph_diff = _unified_diff(old_readable_graph, new_readable_graph)
-        diagnostic.with_additional_message(f"### Graph diff:\n```\n{graph_diff}\n```")
-
-        if old_tabular is None or new_tabular is None:
-            diagnostic.with_additional_message(
-                "### Tabular diff is not available because `tabulate` is not installed."
-            )
-        else:
-            tabular_diff = _unified_diff(old_tabular, new_tabular)
-            diagnostic.with_additional_message(
-                f"### Tabular diff:\n```\n{tabular_diff}\n```"
-            )
-=======
         if diagnostic.logger.isEnabledFor(graph_diff_log_level):
             new_readable_graph = module.print_readable(print_output=False)
             new_tabular = maybe_fx_graph_tabular(module.graph)
@@ -281,7 +259,6 @@
                         "```\n%s\n```",
                         diagnostics.LazyString(_unified_diff, old_tabular, new_tabular),
                     )
->>>>>>> 937cd374
 
         return module
 
