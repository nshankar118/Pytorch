#include <torch/csrc/distributed/c10d/Ops.hpp>

#include <ATen/core/dispatch/Dispatcher.h>
#include <torch/library.h>

namespace c10d {
namespace {
c10::intrusive_ptr<Work> broadcast_(
    at::TensorList tensors,
    const c10::intrusive_ptr<ProcessGroup>& process_group,
    int64_t root_rank,
    int64_t root_tensor,
    int64_t timeout) {
  auto tensor_vec = tensors.vec();
  return process_group->broadcast(
      tensor_vec,
      BroadcastOptions{
          root_rank, root_tensor, std::chrono::milliseconds(timeout)});
}

<<<<<<< HEAD
c10::intrusive_ptr<Work> allreduce_(
=======
std::tuple<std::vector<at::Tensor>, c10::intrusive_ptr<ProcessGroup::Work>>
allreduce_(
>>>>>>> 386bb805
    at::TensorList tensors,
    const c10::intrusive_ptr<ProcessGroup>& process_group,
    int64_t reduce_op,
    int64_t timeout) {
  auto tensor_vec = tensors.vec();
  auto work = process_group->allreduce(
      tensor_vec,
      AllreduceOptions{
          static_cast<ReduceOp>(reduce_op),
          std::chrono::milliseconds(timeout)});

  // Return input tensors as output tensors to make inplace allreduce look like
  // a functional API, so that make_fx can correctly build the dependencies in
  // the graph later.
  return std::
      tuple<std::vector<at::Tensor>, c10::intrusive_ptr<ProcessGroup::Work>>(
          std::move(tensor_vec), work);
}

c10::intrusive_ptr<Work> allgather_(
    const std::vector<std::vector<at::Tensor>>& output_tensors,
    const std::vector<at::Tensor>& input_tensors,
    const c10::intrusive_ptr<ProcessGroup>& process_group,
    int64_t timeout) {
  return process_group->allgather(
      const_cast<std::vector<std::vector<at::Tensor>>&>(output_tensors),
      const_cast<std::vector<at::Tensor>&>(input_tensors),
      AllgatherOptions{std::chrono::milliseconds(timeout)});
}

c10::intrusive_ptr<Work> reduce_scatter_(
    const std::vector<at::Tensor>& output_tensors,
    const std::vector<std::vector<at::Tensor>>& input_tensors,
    const c10::intrusive_ptr<ProcessGroup>& process_group,
    int64_t reduce_op,
    int64_t timeout) {
  return process_group->reduce_scatter(
      const_cast<std::vector<at::Tensor>&>(output_tensors),
      const_cast<std::vector<std::vector<at::Tensor>>&>(input_tensors),
      ReduceScatterOptions{
          static_cast<ReduceOp>(reduce_op),
          std::chrono::milliseconds(timeout)});
}

c10::intrusive_ptr<Work> reduce_(
    at::TensorList tensors,
    const c10::intrusive_ptr<ProcessGroup>& process_group,
    int64_t reduce_op,
    int64_t root_rank,
    int64_t root_tensor,
    int64_t timeout) {
  auto tensor_vec = tensors.vec();
  return process_group->reduce(
      tensor_vec,
      ReduceOptions{
          static_cast<ReduceOp>(reduce_op),
          root_rank,
          root_tensor,
          std::chrono::milliseconds(timeout)});
}

c10::intrusive_ptr<Work> gather_(
    const std::vector<std::vector<at::Tensor>>& output_tensors,
    const std::vector<at::Tensor>& input_tensors,
    const c10::intrusive_ptr<ProcessGroup>& process_group,
    int64_t root_rank,
    int64_t timeout) {
  return process_group->gather(
      const_cast<std::vector<std::vector<at::Tensor>>&>(output_tensors),
      const_cast<std::vector<at::Tensor>&>(input_tensors),
      GatherOptions{root_rank, std::chrono::milliseconds(timeout)});
}

c10::intrusive_ptr<Work> scatter_(
    const std::vector<at::Tensor>& output_tensors,
    const std::vector<std::vector<at::Tensor>>& input_tensors,
    const c10::intrusive_ptr<ProcessGroup>& process_group,
    int64_t root_rank,
    int64_t timeout) {
  return process_group->scatter(
      const_cast<std::vector<at::Tensor>&>(output_tensors),
      const_cast<std::vector<std::vector<at::Tensor>>&>(input_tensors),
      ScatterOptions{root_rank, std::chrono::milliseconds(timeout)});
}

c10::intrusive_ptr<Work> alltoall_(
    at::TensorList output_tensors,
    at::TensorList input_tensors,
    const c10::intrusive_ptr<ProcessGroup>& process_group,
    int64_t timeout) {
  auto output_tensors_vec = output_tensors.vec();
  auto input_tensors_vec = input_tensors.vec();
  return process_group->alltoall(
      output_tensors_vec,
      input_tensors_vec,
      AllToAllOptions{std::chrono::milliseconds(timeout)});
}

c10::intrusive_ptr<Work> barrier(
    const c10::intrusive_ptr<ProcessGroup>& process_group,
    const std::vector<int64_t>& device_ids,
    int64_t timeout) {
  return process_group->barrier(
      BarrierOptions{device_ids, std::chrono::milliseconds(timeout)});
}

c10::intrusive_ptr<Work> send(
    at::TensorList tensors,
    const c10::intrusive_ptr<ProcessGroup>& process_group,
    int64_t dstRank,
    int64_t tag) {
  auto tensor_vec = tensors.vec();
  return process_group->send(
      tensor_vec, static_cast<int>(dstRank), static_cast<int>(tag));
}

c10::intrusive_ptr<Work> recv_(
    at::TensorList tensors,
    const c10::intrusive_ptr<ProcessGroup>& process_group,
    int64_t srcRank,
    int64_t tag) {
  auto tensor_vec = tensors.vec();
  return process_group->recv(
      tensor_vec, static_cast<int>(srcRank), static_cast<int>(tag));
}

TORCH_LIBRARY(c10d, m) {
  // The following ProcessGroup and Work definations are more like declarations.
  // They don't expose the details of the two classes into TorchScript.
  m.class_<ProcessGroup>("ProcessGroup").def(torch::init<int64_t, int64_t>());
<<<<<<< HEAD
  m.class_<Work>("Work").def(torch::init<>());
=======
  m.class_<ProcessGroup::Work>("Work")
      .def(torch::init<>())
      .def("wait", [](const c10::intrusive_ptr<ProcessGroup::Work>& self) {
        self->wait();
      });
>>>>>>> 386bb805
  // It's important to register the op to the CompositeExplicitAutograd key to
  // enable
  // __torch_dispatch__.
  m.def(
      "broadcast_",
      dispatch(c10::DispatchKey::CompositeExplicitAutograd, broadcast_));
  m.def(
      "allreduce_",
      dispatch(c10::DispatchKey::CompositeExplicitAutograd, allreduce_));
  m.def(
      "allgather_",
      dispatch(c10::DispatchKey::CompositeExplicitAutograd, allgather_));
  m.def(
      "reduce_scatter_",
      dispatch(c10::DispatchKey::CompositeExplicitAutograd, reduce_scatter_));
  m.def(
      "reduce_",
      dispatch(c10::DispatchKey::CompositeExplicitAutograd, reduce_));
  m.def(
      "gather_",
      dispatch(c10::DispatchKey::CompositeExplicitAutograd, gather_));
  m.def(
      "scatter_",
      dispatch(c10::DispatchKey::CompositeExplicitAutograd, scatter_));
  m.def(
      "alltoall_",
      dispatch(c10::DispatchKey::CompositeExplicitAutograd, alltoall_));
  m.def(
      "barrier",
      dispatch(c10::DispatchKey::CompositeExplicitAutograd, barrier));
  m.def("send", dispatch(c10::DispatchKey::CompositeExplicitAutograd, send));
  m.def("recv_", dispatch(c10::DispatchKey::CompositeExplicitAutograd, recv_));
}
} // namespace

namespace ops {

c10::intrusive_ptr<Work> broadcast(
    const c10::intrusive_ptr<ProcessGroup>& process_group,
    at::TensorList tensors,
    const BroadcastOptions& opts) {
  static auto op = c10::Dispatcher::singleton()
                       .findSchemaOrThrow("c10d::broadcast_", "")
                       .typed<c10::intrusive_ptr<::c10d::Work>(
                           at::TensorList,
                           const c10::intrusive_ptr<::c10d::ProcessGroup>&,
                           int64_t,
                           int64_t,
                           int64_t)>();
  // It's awakward to unbox the opts here and box them again in the custom C++
  // op. But it's also complicated to make opts as a CustomClassHolder. Leave it
  // as it is now.
  return op.call(
      tensors,
      process_group,
      opts.rootRank,
      opts.rootTensor,
      opts.timeout.count());
}

c10::intrusive_ptr<Work> allreduce(
    const c10::intrusive_ptr<ProcessGroup>& process_group,
    at::TensorList tensors,
    const AllreduceOptions& opts) {
  static auto op = c10::Dispatcher::singleton()
                       .findSchemaOrThrow("c10d::allreduce_", "")
<<<<<<< HEAD
                       .typed<c10::intrusive_ptr<::c10d::Work>(
=======
                       .typed<std::tuple<
                           std::vector<at::Tensor>,
                           c10::intrusive_ptr<ProcessGroup::Work>>(
>>>>>>> 386bb805
                           at::TensorList,
                           const c10::intrusive_ptr<::c10d::ProcessGroup>&,
                           int64_t,
                           int64_t)>();

  return std::get<1>(op.call(
      tensors,
      process_group,
      static_cast<uint64_t>(opts.reduceOp),
      opts.timeout.count()));
}

c10::intrusive_ptr<Work> allgather(
    const c10::intrusive_ptr<ProcessGroup>& process_group,
    const std::vector<std::vector<at::Tensor>>& output_tensors,
    const std::vector<at::Tensor>& input_tensors,
    const AllgatherOptions& opts) {
  static auto op = c10::Dispatcher::singleton()
                       .findSchemaOrThrow("c10d::allgather_", "")
                       .typed<c10::intrusive_ptr<::c10d::Work>(
                           const std::vector<std::vector<at::Tensor>>&,
                           const std::vector<at::Tensor>&,
                           const c10::intrusive_ptr<::c10d::ProcessGroup>&,
                           int64_t)>();
  return op.call(
      output_tensors, input_tensors, process_group, opts.timeout.count());
}

c10::intrusive_ptr<Work> reduce_scatter(
    const c10::intrusive_ptr<ProcessGroup>& process_group,
    const std::vector<at::Tensor>& output_tensors,
    const std::vector<std::vector<at::Tensor>>& input_tensors,
    const ReduceScatterOptions& opts) {
  static auto op = c10::Dispatcher::singleton()
                       .findSchemaOrThrow("c10d::reduce_scatter_", "")
                       .typed<c10::intrusive_ptr<::c10d::Work>(
                           const std::vector<at::Tensor>&,
                           const std::vector<std::vector<at::Tensor>>&,
                           const c10::intrusive_ptr<::c10d::ProcessGroup>&,
                           int64_t,
                           int64_t)>();
  return op.call(
      output_tensors,
      input_tensors,
      process_group,
      static_cast<uint64_t>(opts.reduceOp),
      opts.timeout.count());
}

c10::intrusive_ptr<Work> reduce(
    const c10::intrusive_ptr<ProcessGroup>& process_group,
    at::TensorList tensors,
    const ReduceOptions& opts) {
  static auto op = c10::Dispatcher::singleton()
                       .findSchemaOrThrow("c10d::reduce_", "")
                       .typed<c10::intrusive_ptr<::c10d::Work>(
                           at::TensorList,
                           const c10::intrusive_ptr<::c10d::ProcessGroup>&,
                           int64_t,
                           int64_t,
                           int64_t,
                           int64_t)>();
  return op.call(
      tensors,
      process_group,
      static_cast<uint64_t>(opts.reduceOp),
      opts.rootRank,
      opts.rootTensor,
      opts.timeout.count());
}

c10::intrusive_ptr<Work> gather(
    const c10::intrusive_ptr<ProcessGroup>& process_group,
    const std::vector<std::vector<at::Tensor>>& output_tensors,
    const std::vector<at::Tensor>& input_tensors,
    const GatherOptions& opts) {
  static auto op = c10::Dispatcher::singleton()
                       .findSchemaOrThrow("c10d::gather_", "")
                       .typed<c10::intrusive_ptr<::c10d::Work>(
                           const std::vector<std::vector<at::Tensor>>&,
                           const std::vector<at::Tensor>&,
                           const c10::intrusive_ptr<::c10d::ProcessGroup>&,
                           int64_t,
                           int64_t)>();
  return op.call(
      output_tensors,
      input_tensors,
      process_group,
      opts.rootRank,
      opts.timeout.count());
}

c10::intrusive_ptr<Work> scatter(
    const c10::intrusive_ptr<ProcessGroup>& process_group,
    const std::vector<at::Tensor>& output_tensors,
    const std::vector<std::vector<at::Tensor>>& input_tensors,
    const ScatterOptions& opts) {
  static auto op = c10::Dispatcher::singleton()
                       .findSchemaOrThrow("c10d::scatter_", "")
                       .typed<c10::intrusive_ptr<::c10d::Work>(
                           const std::vector<at::Tensor>&,
                           const std::vector<std::vector<at::Tensor>>&,
                           const c10::intrusive_ptr<::c10d::ProcessGroup>&,
                           int64_t,
                           int64_t)>();
  return op.call(
      output_tensors,
      input_tensors,
      process_group,
      opts.rootRank,
      opts.timeout.count());
}

c10::intrusive_ptr<Work> alltoall(
    const c10::intrusive_ptr<ProcessGroup>& process_group,
    at::TensorList output_tensors,
    at::TensorList input_tensors,
    const AllToAllOptions& opts) {
  static auto op = c10::Dispatcher::singleton()
                       .findSchemaOrThrow("c10d::alltoall_", "")
                       .typed<c10::intrusive_ptr<::c10d::Work>(
                           at::TensorList,
                           at::TensorList,
                           const c10::intrusive_ptr<::c10d::ProcessGroup>&,
                           int64_t)>();
  return op.call(
      output_tensors, input_tensors, process_group, opts.timeout.count());
}

c10::intrusive_ptr<Work> barrier(
    const c10::intrusive_ptr<ProcessGroup>& process_group,
    const BarrierOptions& opts) {
  static auto op = c10::Dispatcher::singleton()
                       .findSchemaOrThrow("c10d::barrier", "")
                       .typed<c10::intrusive_ptr<::c10d::Work>(
                           const c10::intrusive_ptr<::c10d::ProcessGroup>&,
                           const std::vector<int64_t>&,
                           int64_t)>();
  return op.call(process_group, opts.device_ids, opts.timeout.count());
}

c10::intrusive_ptr<Work> send(
    const c10::intrusive_ptr<ProcessGroup>& process_group,
    at::TensorList tensors,
    int64_t dstRank,
    int64_t tag) {
  static auto op = c10::Dispatcher::singleton()
                       .findSchemaOrThrow("c10d::send", "")
                       .typed<c10::intrusive_ptr<::c10d::Work>(
                           at::TensorList,
                           const c10::intrusive_ptr<::c10d::ProcessGroup>&,
                           int64_t,
                           int64_t)>();
  return op.call(tensors, process_group, dstRank, tag);
}

c10::intrusive_ptr<Work> recv(
    const c10::intrusive_ptr<ProcessGroup>& process_group,
    at::TensorList tensors,
    int64_t srcRank,
    int64_t tag) {
  static auto op = c10::Dispatcher::singleton()
                       .findSchemaOrThrow("c10d::recv_", "")
                       .typed<c10::intrusive_ptr<::c10d::Work>(
                           at::TensorList,
                           const c10::intrusive_ptr<::c10d::ProcessGroup>&,
                           int64_t,
                           int64_t)>();
  return op.call(tensors, process_group, srcRank, tag);
}

} // namespace ops
} // namespace c10d<|MERGE_RESOLUTION|>--- conflicted
+++ resolved
@@ -18,12 +18,8 @@
           root_rank, root_tensor, std::chrono::milliseconds(timeout)});
 }
 
-<<<<<<< HEAD
-c10::intrusive_ptr<Work> allreduce_(
-=======
-std::tuple<std::vector<at::Tensor>, c10::intrusive_ptr<ProcessGroup::Work>>
+std::tuple<std::vector<at::Tensor>, c10::intrusive_ptr<Work>>
 allreduce_(
->>>>>>> 386bb805
     at::TensorList tensors,
     const c10::intrusive_ptr<ProcessGroup>& process_group,
     int64_t reduce_op,
@@ -39,7 +35,7 @@
   // a functional API, so that make_fx can correctly build the dependencies in
   // the graph later.
   return std::
-      tuple<std::vector<at::Tensor>, c10::intrusive_ptr<ProcessGroup::Work>>(
+      tuple<std::vector<at::Tensor>, c10::intrusive_ptr<Work>>(
           std::move(tensor_vec), work);
 }
 
@@ -154,24 +150,24 @@
   // The following ProcessGroup and Work definations are more like declarations.
   // They don't expose the details of the two classes into TorchScript.
   m.class_<ProcessGroup>("ProcessGroup").def(torch::init<int64_t, int64_t>());
-<<<<<<< HEAD
-  m.class_<Work>("Work").def(torch::init<>());
-=======
-  m.class_<ProcessGroup::Work>("Work")
+  m.class_<Work>("Work")
       .def(torch::init<>())
-      .def("wait", [](const c10::intrusive_ptr<ProcessGroup::Work>& self) {
+      .def("wait", [](const c10::intrusive_ptr<Work>& self) {
         self->wait();
       });
->>>>>>> 386bb805
   // It's important to register the op to the CompositeExplicitAutograd key to
   // enable
   // __torch_dispatch__.
   m.def(
-      "broadcast_",
-      dispatch(c10::DispatchKey::CompositeExplicitAutograd, broadcast_));
-  m.def(
-      "allreduce_",
-      dispatch(c10::DispatchKey::CompositeExplicitAutograd, allreduce_));
+      "send(Tensor[] tensors, __torch__.torch.classes.c10d.ProcessGroup process_group, int dstRank, int tag) -> __torch__.torch.classes.c10d.Work");
+  m.def(
+      "recv_(Tensor[] tensors, __torch__.torch.classes.c10d.ProcessGroup process_group, int srcRank, int tag) -> __torch__.torch.classes.c10d.Work");
+  m.def(
+      "broadcast_(Tensor[] tensors, __torch__.torch.classes.c10d.ProcessGroup process_group, int root_rank, int root_tensor, int timeout) -> __torch__.torch.classes.c10d.Work");
+  m.def(
+      "reduce_(Tensor[] tensors, __torch__.torch.classes.c10d.ProcessGroup process_group, int reduce_op, int root_rank, int root_tensor, int timeout) -> __torch__.torch.classes.c10d.Work");
+  m.def(
+      "allreduce_(Tensor[] tensors, __torch__.torch.classes.c10d.ProcessGroup process_group, int reduce_op, int timeout) -> __torch__.torch.classes.c10d.Work");
   m.def(
       "allgather_",
       dispatch(c10::DispatchKey::CompositeExplicitAutograd, allgather_));
@@ -179,11 +175,7 @@
       "reduce_scatter_",
       dispatch(c10::DispatchKey::CompositeExplicitAutograd, reduce_scatter_));
   m.def(
-      "reduce_",
-      dispatch(c10::DispatchKey::CompositeExplicitAutograd, reduce_));
-  m.def(
-      "gather_",
-      dispatch(c10::DispatchKey::CompositeExplicitAutograd, gather_));
+      "gather_(Tensor[] output_tensors, Tensor[] input_tensors, __torch__.torch.classes.c10d.ProcessGroup process_group, int root_rank, int timeout) -> __torch__.torch.classes.c10d.Work");
   m.def(
       "scatter_",
       dispatch(c10::DispatchKey::CompositeExplicitAutograd, scatter_));
@@ -193,8 +185,6 @@
   m.def(
       "barrier",
       dispatch(c10::DispatchKey::CompositeExplicitAutograd, barrier));
-  m.def("send", dispatch(c10::DispatchKey::CompositeExplicitAutograd, send));
-  m.def("recv_", dispatch(c10::DispatchKey::CompositeExplicitAutograd, recv_));
 }
 } // namespace
 
@@ -229,13 +219,9 @@
     const AllreduceOptions& opts) {
   static auto op = c10::Dispatcher::singleton()
                        .findSchemaOrThrow("c10d::allreduce_", "")
-<<<<<<< HEAD
-                       .typed<c10::intrusive_ptr<::c10d::Work>(
-=======
                        .typed<std::tuple<
                            std::vector<at::Tensor>,
-                           c10::intrusive_ptr<ProcessGroup::Work>>(
->>>>>>> 386bb805
+                           c10::intrusive_ptr<Work>>(
                            at::TensorList,
                            const c10::intrusive_ptr<::c10d::ProcessGroup>&,
                            int64_t,
