from . import allowed_functions, convert_frame, eval_frame, resume_execution
from .backends.registry import list_backends, register_backend
from .convert_frame import replay
from .decorators import (
    allow_in_graph,
    assume_constant_result,
    disable,
    disallow_in_graph,
    forbid_in_graph,
    graph_break,
    mark_dynamic,
    mark_static,
    maybe_mark_dynamic,
    run,
)
from .eval_frame import (
    explain,
    export,
    is_dynamo_supported,
    optimize,
    optimize_assert,
    OptimizedModule,
    reset_code,
)
<<<<<<< HEAD

from .export import export
=======
from .exc import IncorrectUsage
>>>>>>> 9340f94b
from .external_utils import is_compiling
from .utils import (
    compilation_metrics,
    graph_break_reasons,
    guard_failures,
    orig_code_map,
    reset_frame_count,
)

__all__ = [
    "allow_in_graph",
    "assume_constant_result",
    "disallow_in_graph",
    "forbid_in_graph",
    "graph_break",
    "mark_dynamic",
    "maybe_mark_dynamic",
    "mark_static",
    "optimize",
    "optimize_assert",
    "export",
    "explain",
    "run",
    "replay",
    "disable",
    "reset",
    "OptimizedModule",
    "is_compiling",
    "register_backend",
    "list_backends",
]


def reset() -> None:
    """Clear all compile caches and restore initial state"""
    for weak_code in convert_frame.input_codes.seen + convert_frame.output_codes.seen:
        code = weak_code()
        if code:
            reset_code(code)
    convert_frame.input_codes.clear()
    convert_frame.output_codes.clear()
    orig_code_map.clear()
    guard_failures.clear()
    graph_break_reasons.clear()
    resume_execution.ContinueExecutionCache.cache.clear()
    if hasattr(eval_frame.most_recent_backend, "reset"):
        eval_frame.most_recent_backend.reset()
    eval_frame.most_recent_backend = None
    compilation_metrics.clear()
    reset_frame_count()<|MERGE_RESOLUTION|>--- conflicted
+++ resolved
@@ -22,12 +22,6 @@
     OptimizedModule,
     reset_code,
 )
-<<<<<<< HEAD
-
-from .export import export
-=======
-from .exc import IncorrectUsage
->>>>>>> 9340f94b
 from .external_utils import is_compiling
 from .utils import (
     compilation_metrics,
